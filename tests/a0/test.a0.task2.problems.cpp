--- conflicted
+++ resolved
@@ -44,12 +44,8 @@
     auto helper = [&](int x, int y) { return x < (1.00 * y / factor); };
 
     int j = 0;
-<<<<<<< HEAD
     int mod_size = (int)modifiers.size();
-    for (auto & v : target) {
-=======
     for (auto& v : target) {
->>>>>>> 650b345a
         for (auto& i : v) {
             int y = j >= int(modifiers.size()) ? 0 : modifiers.at(j);
             i = helper(i, y) ? i : 0;
