#include "halfedge.h"

#include <unordered_map>
#include <unordered_set>

#include <iostream>


/*
 * triangulate: split all non-boundary faces into triangles.
 *
 * Works on all valid meshes.
 */
void Halfedge_Mesh::triangulate() {
	//A2G1: triangulation
	uint32_t FaceNum = 0;
	for(FaceCRef f = faces.begin(); f != faces.end(); f++){
		if(f->boundary){
			continue;
		}
		FaceNum++;
	}

	FaceRef f = faces.begin();
	if(f->boundary){
		f++;
	}
<<<<<<< HEAD
	for (uint32_t x = 0 ; x < FaceNum; x++) {
=======
	for (u_int32_t x = 0 ; x < FaceNum; x++) {
>>>>>>> e6a18966
		HalfedgeRef h = f->halfedge;
		VertexRef v = h->vertex;

		HalfedgeRef hIndex = h;
		uint32_t number = 0;
		do{
			number++;
			hIndex = hIndex->next;
		}while(hIndex != h);

		if(number == 3){
			f++;
			continue;
		}

		assert(hIndex == h);

		hIndex = h->next;
		for(uint32_t i = 0; i < (number-3); i++){
			EdgeRef eNew = emplace_edge();
			HalfedgeRef hNew = emplace_halfedge();
			HalfedgeRef tNew = emplace_halfedge();
			FaceRef fNew = emplace_face();

			//assign properties
			eNew->sharp = h->edge->sharp;
			fNew->boundary = f->boundary;
			interpolate_data({h, hIndex}, hNew); //set corner_uv, corner_normal
			interpolate_data({h, hIndex}, tNew); //set corner_uv, corner_normal
			//assign connectivity
			eNew->halfedge = hNew;
			fNew->halfedge = hNew;

			hNew->twin = tNew;
			hNew->edge = eNew;
			hNew->face = fNew;
			hNew->vertex = hIndex->next->vertex;//hNew's next haven't been assigned

			tNew->twin = hNew;
			tNew->edge = eNew;
			tNew->vertex = v;
			tNew->next = hIndex->next;//tNew's face haven't been assigned
			//reassign connectivity
			HalfedgeRef hIndexNext = hIndex->next;
			hIndex->next = hNew;
			hIndex->face = fNew;

			if(i==0){
				h->face = fNew; 
				hNew->next = h;
			}

			hIndex = hIndexNext;
		}

		//reassign connectivity
		f->halfedge = hIndex;
		FaceRef fSet = h->face;
		HalfedgeRef hSet = fSet->halfedge;
		HalfedgeRef tSet = hSet->twin;

		for(uint32_t j = 0; j < (number-3); j++){
			hSet->twin->face = hSet->twin->next->face;
			if(j != 0){
				hSet->next = tSet;
			}
<<<<<<< HEAD
			tSet = hSet->twin;
=======
			HalfedgeRef tSet = hSet->twin;
>>>>>>> e6a18966
			hSet = tSet->next->next;
		}
		hSet->next = tSet;
		f++;
	}
}

/*
 * linear_subdivide: split faces into quads without moving anything.
 *
 * Works on all valid meshes.
 *
 * (NOTE: uses catmark_subdivide_helper for subdivision)
 */
void Halfedge_Mesh::linear_subdivide() {
	std::unordered_map< VertexCRef, Vec3 > vertex_positions;
	std::unordered_map< EdgeCRef, Vec3 > edge_vertex_positions;
	std::unordered_map< FaceCRef, Vec3 > face_vertex_positions;

	//A2G2: linear subdivision
	// For every vertex, assign its current position to vertex_positions[v]:
	for(VertexCRef v = vertices.begin(); v != vertices.end(); v++){
		vertex_positions[v] = v->position;
	}

	// For every edge, assign the midpoint of its adjacent vertices to edge_vertex_positions[e]:
	// (you may wish to investigate the helper functions of Halfedge_Mesh::Edge)
	for(EdgeCRef e = edges.begin(); e != edges.end(); e++){
		HalfedgeRef h = e->halfedge;
		HalfedgeRef t = h->twin;
		VertexRef vh = h->vertex;
		VertexRef vt = t->vertex;

		edge_vertex_positions[e] = 0.5f * (vh->position + vt->position);
	}

	// For every *non-boundary* face, assign the centroid (i.e., arithmetic mean) to face_vertex_positions[f]:
	// (you may wish to investigate the helper functions of Halfedge_Mesh::Face)
	for(FaceCRef f = faces.begin(); f != faces.end(); f++){
		if(f->boundary){
			continue;
		}
		HalfedgeRef h = f->halfedge;
		Vec3 pSum = Vec3(0.0f, 0.0f, 0.0f);
		uint32_t num = 0;
		HalfedgeRef hIndex = h;
		do{
			VertexRef v = hIndex->vertex;
			pSum += v->position;
			num++;
			hIndex = hIndex->next;
		}while(hIndex != h);

		face_vertex_positions[f] = pSum / (float)num;
	}

	//use the helper function to actually perform the subdivision:
	catmark_subdivide_helper(vertex_positions, edge_vertex_positions, face_vertex_positions);
}

/*
 * catmark_subdivide: split faces into quads with positions calculated by
 *   the Catmull-Clark ruleset.
 *
 * Works on all valid meshes.
 *
 * (NOTE: uses catmark_subdivide_helper for subdivision)
 */
void Halfedge_Mesh::catmark_subdivide() {
	std::unordered_map< VertexCRef, Vec3 > vertex_positions;
	std::unordered_map< EdgeCRef, Vec3 > edge_vertex_positions;
	std::unordered_map< FaceCRef, Vec3 > face_vertex_positions;

	//A2G3: Catmull-Clark Subdivision

	// Faces
	for(FaceCRef f = faces.begin(); f != faces.end(); f++){
		if(f->boundary){
			continue;
		}
		HalfedgeRef h = f->halfedge;
		Vec3 pSum = Vec3(0.0f, 0.0f, 0.0f);
		uint32_t num = 0;
		HalfedgeRef hIndex = h;
		do{
			VertexRef v = hIndex->vertex;
			pSum += v->position;
			num++;
			hIndex = hIndex->next;
		}while(hIndex != h);

		face_vertex_positions[f] = pSum / (float)num;
	}

	// Edges
	for(EdgeCRef e = edges.begin(); e != edges.end(); e++){
		HalfedgeRef h = e->halfedge;
		HalfedgeRef t = h->twin;
		VertexRef vh = h->vertex;
		VertexRef vt = t->vertex;

		if(h->face->boundary || t->face->boundary){
			edge_vertex_positions[e] = 0.5f * (vh->position + vt->position);
		}
		else{
			edge_vertex_positions[e] = 0.25f * (vh->position + vt->position + face_vertex_positions[h->face] + face_vertex_positions[t->face]);
		}
	}

	// Vertices
	for(VertexCRef v = vertices.begin(); v != vertices.end(); v++){
		bool isBoundary = false;
		HalfedgeRef h = v->halfedge;
		HalfedgeRef hIndex = h;
		uint32_t degree = 0;
		do{
			if(hIndex->face->boundary || hIndex->twin->face->boundary){
				isBoundary = true;
			}
			degree++;
			hIndex = hIndex->twin->next;
		}while(hIndex != h);

		assert(hIndex == h);
		Vec3 pSum = Vec3(0.0f, 0.0f, 0.0f);

		if(isBoundary){
			do{
				if(hIndex->face->boundary || hIndex->twin->face->boundary){
					pSum += 0.125f * hIndex->twin->vertex->position;
				}
				hIndex = hIndex->twin->next;
			}while(hIndex != h);
			pSum += 0.75f * v->position;
		}
		else{
			do{
				pSum += (face_vertex_positions[hIndex->face] + hIndex->twin->vertex->position) / (float)(degree*degree);
				hIndex = hIndex->twin->next;
			}while(hIndex != h);
			pSum += v->position * (1.0f - 2.0f / (float)degree);
		}

		vertex_positions[v] = pSum;
	}
	
	//Now, use the provided helper function to actually perform the subdivision:
	catmark_subdivide_helper(vertex_positions, edge_vertex_positions, face_vertex_positions);

}

/*
 * loop_subdivide: sub-divide non-boundary faces with the Loop subdivision rule
 * 
 * If all non-boundary faces are triangles:
 *   subdivides mesh using the Loop subdivision rule
 *   returns true
 * Otherwise:
 *   does not change mesh
 *   returns false
 *
 * Do note that this requires a working implementation of edge split and edge flip
 */
bool Halfedge_Mesh::loop_subdivide() {

	//preamble: check for any non-triangular non-boundary faces:
	for (FaceCRef f = faces.begin(); f != faces.end(); ++f) {
		if (f->boundary) continue; //ignore boundary faces for this check
		if (f->halfedge->next->next->next != f->halfedge) {
			//found a non-triangular face!
			return false;
		}
	}

	//if execution reaches this point, all non-boundary faces are triangular, so proceed to subdivide:

	// A2Go1: Loop subdivision.
	// Optional! Only one of {A2Go1, A2Go2, A2Go3} is required!

	// Each vertex and edge of the original mesh can be associated with a
	// vertex in the new (subdivided) mesh. Therefore, our strategy for
	// computing the subdivided vertex locations is to *first* compute the
	// new positions using the connectivity of the original (coarse) mesh.
	// Navigating this mesh will be much easier than navigating the new
	// subdivided (fine) mesh, which has more elements to traverse.  We
	// will then assign vertex positions in the new mesh based on the
	// values we computed for the original mesh.
    
	// Compute new positions for all the vertices in the input mesh using
	// the Loop subdivision rule and store them in vertex_new_pos.
	[[maybe_unused]]
	std::unordered_map< VertexRef, Vec3 > vertex_new_pos;
	    
	// Next, compute the subdivided vertex positions associated with edges, and
	// store them in edge_new_pos:
	[[maybe_unused]]
	std::unordered_map< EdgeRef, Vec3 > edge_new_pos;
    
	// Next, we're going to split every edge in the mesh, in any order, placing
	// the split vertex at the recorded edge_new_pos.
	//
	// We'll later need to distinguish edges that align with old edges to new
	// edges added by splitting. So store references to the new edges:
	[[maybe_unused]]
	std::vector< EdgeRef > new_edges;

	// Also note that in this loop, we only want to iterate over edges of the
	// original mesh. Otherwise, we'll end up splitting edges that we just split
	// (and the loop will never end!)

	// Now flip any new edge that connects a new and old vertex.
	// To check if a vertex is new, you can use a simple helper that
	// checks if has an entry in vertex_new_pos:
	[[maybe_unused]]
	auto is_new = [&vertex_new_pos](VertexRef v) -> bool {
		return !vertex_new_pos.count(v);
	};

    // Now flip any new edge that connects an old and new vertex.
    
    // Finally, copy new vertex positions into the Vertex::position.




	return true;
}

//isotropic_remesh: improves mesh quality through local operations.
// Do note that this requires a working implementation of EdgeSplit, EdgeFlip, and EdgeCollapse
void Halfedge_Mesh::isotropic_remesh(Isotropic_Remesh_Parameters const &params) {

	//A2Go2: Isotropic Remeshing
	// Optional! Only one of {A2Go1, A2Go2, A2Go3} is required!

	// Compute the mean edge length. This will be the "target length".

    // Repeat the four main steps for `outer_iterations` iterations:

    // -> Split edges much longer than the target length.
	//     ("much longer" means > target length * params.longer_factor)

    // -> Collapse edges much shorter than the target length.
	//     ("much shorter" means < target length * params.shorter_factor)

    // -> Flip each edge if it improves vertex degree.

    // -> Finally, apply some tangential smoothing to the vertex positions.
	//     This means move every vertex in the plane of its normal,
	//     toward the centroid of its neighbors, by params.smoothing_step of
	//     the total distance (so, smoothing_step of 1 would move all the way,
	//     smoothing_step of 0 would not move).
	// -> Repeat the tangential smoothing part params.smoothing_iterations times.

	//NOTE: many of the steps in this function will be modifying the element
	//      lists they are looping over. Take care to avoid use-after-free
	//      or infinite-loop problems.

}

struct Edge_Record {
	Edge_Record() {
	}
	Edge_Record(std::unordered_map<uint32_t, Mat4>& VQ, Halfedge_Mesh::EdgeRef e) : edge(e) {
		
		// Compute the combined quadric from the edge endpoints.
        // -> Build the 3x3 linear system whose solution minimizes the quadric error
        //    associated with these two endpoints.
        // -> Use this system to solve for the optimal position, and store it in
        //    Edge_Record::optimal.
        // -> Also store the cost associated with collapsing this edge in
        //    Edge_Record::cost.
	}
	Halfedge_Mesh::EdgeRef edge;
	Vec3 optimal;
	float score;
};

bool operator<(const Edge_Record& r1, const Edge_Record& r2) {
	if (r1.score != r2.score) {
		return (r1.score < r2.score);
	}
	Halfedge_Mesh::EdgeRef e1 = r1.edge;
	Halfedge_Mesh::EdgeRef e2 = r2.edge;
	return &*e1 < &*e2;
}

template<class T> struct MutablePriorityQueue {
	void insert(const T& item) {
		queue.insert(item);
	}
	void remove(const T& item) {
		if (queue.find(item) != queue.end()) {
			queue.erase(item);
		}
	}
	const T& top() const {
		return *(queue.begin());
	}
	void pop() {
		queue.erase(queue.begin());
	}
	size_t size() {
		return queue.size();
	}

	std::set<T> queue;
};

/*
 * simplify: reduce edge count through collapses
 *  ratio: proportion of original faces to retain
 *
 * you may choose to have your implementation work only on triangle meshes,
 *  in which case it may return 'false' if there are non-triangular
 *  non-boundary faces
 *
 * returns false if it ran out of edges to collapse
 * returns true otherwise
 * 
 * Do note that this requires a working implementation of EdgeCollapse
 */
bool Halfedge_Mesh::simplify(float ratio) {

	//A2Go3: simplification
	// Optional! Only one of {A2Go1, A2Go2, A2Go3} is required!

	std::unordered_map<uint32_t, Mat4> face_quadrics;
	std::unordered_map<uint32_t, Mat4> vertex_quadrics;
	std::unordered_map<uint32_t, Edge_Record> edge_records;
	MutablePriorityQueue<Edge_Record> queue;

	// Compute initial quadrics for each face by writing the plane equation for
    // the face in homogeneous coordinates. These quadrics should be stored in
    // face_quadrics
    // -> Compute an initial quadric for each vertex as the sum of the quadrics
    //    associated with the incident faces, storing it in vertex_quadrics
    // -> Build a priority queue of edges according to their quadric error cost,
    //    i.e., by building an Edge_Record for each edge and sticking it in the
    //    queue. You may want to use the above MutablePriorityQueue<Edge_Record> for this.
    // -> Until reaching the target edge budget, collapse the best edge. Remember
    //    to remove from the queue any edge that touches the collapsing edge
    //    BEFORE it gets collapsed, and add back into the queue any edge touching
    //    the collapsed vertex AFTER it's been collapsed. Also remember to assign
    //    a quadric to the collapsed vertex, and to pop the collapsed edge off the
    //    top of the queue.

    return false;
}

/*
 * catmark_subdivide_helper: add vertex in every edge and non-boundary face, set positions from parameters
 *
 * Works on all valid meshes.
 */
void Halfedge_Mesh::catmark_subdivide_helper(
	std::unordered_map< VertexCRef, Vec3 > const &vertex_positions, //positions for vertices after subdivision
	std::unordered_map< EdgeCRef, Vec3 > const &edge_vertex_positions, //positions for new vertices added in each edge
	std::unordered_map< FaceCRef, Vec3 > const &face_vertex_positions //positions for new vertices added in each face
	) {

	//check that positions were supplied for every vertex:
	for (VertexCRef v = vertices.begin(); v != vertices.end(); ++v) {
		if (!vertex_positions.count(v)) {
			throw std::runtime_error("No vertex position supplied for vertex with id " + std::to_string(v->id) + ".");
		}
	}

	//check that positions were supplied for every edge:
	for (EdgeCRef e = edges.begin(); e != edges.end(); ++e) {
		if (!edge_vertex_positions.count(e)) {
			throw std::runtime_error("No edge vertex position supplied for edge with id " + std::to_string(e->id) + ".");
		}
	}

	//check that positions were supplied for every (non-boundary) face:
	for (FaceCRef f = faces.begin(); f != faces.end(); ++f) {
		if (f->boundary) {
			if (face_vertex_positions.count(f)) {
				throw std::runtime_error("Extraneous vertex position was supplied for boundary face with id " + std::to_string(f->id) + ".");
			}
		} else {
			if (!face_vertex_positions.count(f)) {
				throw std::runtime_error("No vertex position supplied for face with id " + std::to_string(f->id) + ".");
			}
		}
	}


	{ //check that mesh is in a valid state to start with:
		auto error = validate();
		if (error) {
			throw std::runtime_error("catmark_subdivide_helper called on invalid mesh: " + error.value().second);
		}
	}

	if (vertices.empty() || edges.empty() || faces.empty()) {
		//empty mesh must be empty:
		assert(vertices.empty() && edges.empty() && faces.empty());
		return;
	}

	//store the old last vertex, face, and edge to allow iterating over only the old elements later:
	//(this works because the emplace_* functions add to the end of the element lists)
	VertexRef last_old_vertex = std::prev(vertices.end());
	EdgeRef last_old_edge = std::prev(edges.end());
	FaceRef last_old_face = std::prev(faces.end());
	
	//(can't store .end() iterators because emplace_back puts things "before the end")

	//------------------------
	//split every edge:
	//old halfedges stay connected to their vertices
	//old edge stays connected to e->halfedge->vertex

	//before:
	//     -----h---->
	//  v1 -----e----- v2
	//     <----t-----
	//after:
	//     --h->    --h2->
	//  v1 --e-- vm --e2-- v2
	//     <-t2-    <--t--

	for (EdgeRef e = edges.begin(); e != std::next(last_old_edge); ++e) {
		HalfedgeRef h = e->halfedge;
		HalfedgeRef t = h->twin; assert(t->edge == e);
		VertexRef v1 = h->vertex;
		VertexRef v2 = t->vertex;

		//new elements:
		VertexRef vm = emplace_vertex();
		HalfedgeRef h2 = emplace_halfedge();
		HalfedgeRef t2 = emplace_halfedge();
		EdgeRef e2 = emplace_edge(e->sharp);

		//middle vertex:
		vm->halfedge = h2; //could also use t2
		vm->position = edge_vertex_positions.at(e);
		interpolate_data({v1, v2}, vm);

		//second edge:
		e2->halfedge = h2;

		//second halfedge:
		h2->next = h->next;
		h2->twin = t;
		h2->vertex = vm;
		h2->edge = e2;
		h2->face = h->face;
		interpolate_data({h, h->next}, h2);

		//second twin halfedge:
		t2->next = t->next;
		t2->twin = h;
		t2->vertex = vm;
		t2->edge = e;
		t2->face = t->face;
		interpolate_data({t, t->next}, t2);

		//fix up pointers for existing halfedges:
		h->next = h2;
		h->twin = t2;

		t->next = t2;
		t->twin = h2;
		t->edge = e2;
	}


	//---------------------------
	//split (non-boundary) faces:

	//before:
	//
	//  v0 <-h7- v7 <-h6- v6
	//  |                 ^
	//  h0                h5
	//  v                 |
	//  v1       f        v5
	//  |                 ^
	//  h1                h4
	//  v                 |
	//  v2 -h2-> v3 -h3-> v4
	//
	//after:
	//  v0 <-h7- v7 <-h6- v6
	//  |        |        ^
	//  h0   f   e3   f3  h5
	//  v  --c-> |        |
	//  v1 --e0- vm --e2- v5 
	//  |  <-t-- |        ^
	//  h1   f1  e1  f2   h4
	//  v        |        |
	//  v2 -h2-> v3 -h3-> v4
	//
	// (each new eN has new halfedges as you'd expect,
	//  with eN->halfedge being directed toward the central vertex.)

	for (FaceRef f = faces.begin(); f != std::next(last_old_face); ++f) {
		if (f->boundary) continue; //skip boundary faces

		//get face halfedges:
		std::vector< HalfedgeRef > face_halfedges;
		{
			HalfedgeRef h = f->halfedge;
			do {
				face_halfedges.emplace_back(h);
				h = h->next;
			} while (h != f->halfedge);
			assert(face_halfedges.size() % 2 == 0); //should always be pairs of halfedges along subdivided edges!
		}

		//get face vertices and corners to interpolate data from:
		// (skip the odd vertices/halfedges -- they were just added)
		std::vector< HalfedgeCRef > from_corners;
		std::vector< VertexCRef > from_vertices;
		for (uint32_t i = 0; i < face_halfedges.size(); i += 2) {
			from_corners.emplace_back(face_halfedges[i]);
			from_vertices.emplace_back(face_halfedges[i]->vertex);
		}

		//add central vertex:
		VertexRef vm = emplace_vertex();
		vm->position = face_vertex_positions.at(f);
		interpolate_data(from_vertices, vm);

		//add halfedges and edges around the central vertex:
		std::vector< EdgeRef > inner_edges;
		for (uint32_t i = 0; i + 1 < face_halfedges.size(); i += 2) {
			EdgeRef e = emplace_edge(false);
			HalfedgeRef c = emplace_halfedge();
			HalfedgeRef t = emplace_halfedge();

			e->halfedge = c;

			//halfedge coming from the side:
			c->twin = t;
			//c->next will be set later
			c->vertex = face_halfedges[i+1]->vertex;
			c->edge = e;
			//c->face will be set later
			interpolate_data({face_halfedges[i+1]}, c); //just copy the data

			//halfedge coming from the center:
			t->twin = c;
			//t->next will be set later
			t->vertex = vm;
			t->edge = e;
			//t->face will be set later
			interpolate_data(from_corners, t);

			if (i == 0) vm->halfedge = t;

			//save edge for later connection:
			inner_edges.emplace_back(e);
		}

		//hook up pointers for all the quads:
		for (uint32_t i = 0; i + 1 < face_halfedges.size(); i += 2) {
			HalfedgeRef h0 = face_halfedges[i];
			HalfedgeRef h1 = inner_edges.at(i/2)->halfedge;
			HalfedgeRef h2 = inner_edges.at((i/2 == 0 ? inner_edges.size()-1 : i/2-1))->halfedge->twin;
			HalfedgeRef h3 = face_halfedges[(i == 0 ? face_halfedges.size()-1 : i-1)];

			//connect halfedges around the face:
			h0->next = h1;
			h1->next = h2;
			h2->next = h3;
			assert(h3->next == h0); //already connected and part of the face

			//connect halfedges to the face:
			if (i == 0) {
				//first face re-uses f:
				assert(f->halfedge == h0);
				assert(h0->face == f);
				h1->face = f;
				h2->face = f;
				assert(h3->face == f);
			} else {
				//other faces made fresh:
				FaceRef n = emplace_face(false);
				n->halfedge = h0;
				h0->face = n;
				h1->face = n;
				h2->face = n;
				h3->face = n;
			}
		}

	}

	//--------------------------
	//update positions for vertices
	for (VertexRef v = vertices.begin(); v != std::next(last_old_vertex); ++v) {
		v->position = vertex_positions.at(v);
	}

	{ //PARANOIA: sanity check:
		auto ret = validate();
		if (ret) {
			warn("After subdivide, validate says:\n  %s", ret.value().second.c_str());
		}
		assert(!ret && "subdivide helper should never break topology");
	}
}

/*
 * flip_orientation: flip direction of all halfedges
 *
 * works on all valid meshes.
 */
void Halfedge_Mesh::flip_orientation() {

	//store new h->vertex and v->halfedge pointers:
	std::unordered_map<Halfedge const *, VertexRef> he_to_v;
	std::unordered_map<Vertex const *, HalfedgeRef> v_to_he;
	for (auto &he : halfedges) {
		he_to_v[&he] = he.twin->vertex;
	}
	for (auto &v : vertices) {
		v_to_he[&v] = v.halfedge->twin;
	}

	//reverse all face loops:
	for (auto &face : faces) {
		//read off halfedges around face:
		std::vector<HalfedgeRef> hs;
		std::vector<Vec2> uvs;
		std::vector<Vec3> normals;

		HalfedgeRef h = face.halfedge;
		do {
			hs.emplace_back(h);
			uvs.emplace_back(h->corner_uv);
			normals.emplace_back(h->corner_normal);
			h = h->next;
		} while (h != face.halfedge);

		//reverse face ordering:
		for (uint32_t i = 0; i < hs.size(); ++i) {
			hs[(i+1)%hs.size()]->next = hs[i];
			hs[i]->corner_uv = uvs[(i+1)%hs.size()];
			hs[i]->corner_normal = normals[(i+1)%hs.size()];
		}
	}

	//update h->vertex and v->halfedge pointers:
	for (auto &he : halfedges) {
		he.vertex = he_to_v.at(&he);
	}
	for (auto &v : vertices) {
		v.halfedge = v_to_he.at(&v);
	}
}

/*
 * set_corner_normals: compute face-corner normals based on `sharp` flag and smoothing threshold
 *
 * works on all valid meshes.
 */
void Halfedge_Mesh::set_corner_normals(float threshold) {
	//first, figure out which edges to consider sharp for this operation:
	std::unordered_set< Edge const * > sharp_edges;
	sharp_edges.reserve(edges.size());

	//all edges between boundary and non-boundary get marked sharp regardless of mode:
	for (auto const &edge : edges) {
		if (edge.halfedge->face->boundary != edge.halfedge->twin->face->boundary) {
			sharp_edges.emplace(&edge);
		}
	}

	if (threshold >= 180.0f) {
		//"smooth mode" -- all other edges are considered smooth
	} else {
		//"flat mode" / "auto mode" -- any edges which are marked sharp or have face angle <= threshold get marked sharp:
		float cos_threshold = std::cos( Radians( std::clamp(threshold, 0.0f, 180.0f) ) );
		if (threshold <= 0.0f) cos_threshold = 2.0f; //make sure everything is sharp
		for (auto const &edge : edges) {
			//get adjacent halfedges:
			HalfedgeRef h1 = edge.halfedge;
			HalfedgeRef h2 = h1->twin;
			if (h1->face->boundary || h2->face->boundary) {
				//don't care about edges boundary-boundary, and inside-boundary already marked.
				//thus: nothing to do here
			} else if (edge.sharp) {
				//flagged as sharp, so mark it sharp:
				sharp_edges.emplace(&edge);
			} else {
				//inside-inside edge, non-marked, check angle:
				Vec3 n1 = h1->face->normal();
				Vec3 n2 = h2->face->normal();
				float cos = dot(n1,n2);
				if (cos <= cos_threshold) {
					//treat as sharp:
					sharp_edges.emplace(&edge);
				}
			}
		}
	}

	//clear current corner normals:
	for (auto h = halfedges.begin(); h != halfedges.end(); ++h) {
		h->corner_normal = Vec3{0.0f, 0.0f, 0.0f};
	}

	//now circulate all vertices to set normals:
	for (auto const &v : vertices) {
		//get halfedge leaving this vertex:
		HalfedgeRef begin = v.halfedge;
		assert(&*begin->vertex == &v);

		//circulate begin until it is at a sharp edge (thus, the next corner starts a smoothing group):
		do {
			if (sharp_edges.count(&*begin->edge)) break;
			begin = begin->twin->next;
		} while (begin != v.halfedge); //could be all one big happy smoothing group

		//store all corners around the vertex:
		struct Corner {
			HalfedgeRef in; //halfedge pointing to v
			HalfedgeRef out; //halfedge pointing away from v
			Vec3 weighted_normal; //face normal at corner, weighted... somehow (see below)
		};

		std::vector< std::vector< Corner > > groups;
		HalfedgeRef h = begin;
		do {
			//start a new smoothing group on sharp edges (or at the very first edge):
			if (h == begin || sharp_edges.count(&*h->edge)) {
				groups.emplace_back();
			}
			//add corner after h to current smoothing group:
			Corner corner;
			corner.in = h->twin;
			corner.out = h->twin->next;
			assert(corner.in->face == corner.out->face); //PARANOIA
			{ //compute some sort of weighted normal:
				assert(&*corner.in->vertex != &v);
				assert(&*corner.in->twin->vertex == &v);
				Vec3 from = corner.in->vertex->position - v.position;

				assert(&*corner.out->vertex == &v);
				assert(&*corner.out->twin->vertex != &v);
				Vec3 to = corner.out->twin->vertex->position - v.position;
				/*
				//basic area weighting (weird with non-flat faces and reflex vertices):
				corner.weighted_normal = cross(to - v.position, from - v.position);
				*/
				/*//sort sort of angle weighting thing -- this never works as well as one would hope:
				//...still needs work for reflex angles also
				float angle = std::atan2(cross(from,to).norm(), dot(from, to));
				corner.weighted_normal = angle * corner.in->face->normal();
				*/
				//some other sort of slightly fancy area weighting:
				corner.weighted_normal = cross(to - v.position, from - v.position).norm() * corner.in->face->normal();
			}
			groups.back().emplace_back(corner);

			//advance h:
			h = h->twin->next;
		} while (h != begin);

		//compute weighted normals per-corner:
		for (auto const &group : groups) {
			assert(!group.empty());
			if (group[0].in->face->boundary) {
				//boundary group.
				//PARANOIA:
				for (auto const &corner : group) {
					assert(corner.in->face->boundary);
				}
				//no need for normals on boundary corners
				continue;
			}
			//compute weighted normal:
			Vec3 sum = Vec3{0.0f, 0.0f, 0.0f};
			for (auto const &corner : group) {
				sum += corner.weighted_normal;
			}
			//normalize:
			sum = sum.unit();
			//assign to all corners in group:
			for (auto const &corner : group) {
				assert(&*corner.out->vertex == &v);
				corner.out->corner_normal = sum;
			}
		}
	}

	//normals computed!
}

/*
 * set_corner_uvs_per_face: set uv coordinates to map texture per-face
 */
void Halfedge_Mesh::set_corner_uvs_per_face() {
	//clear existing UVs:
	for (auto &halfedge : halfedges) {
		halfedge.corner_uv = Vec2(0.0f, 0.0f);
	}
	
	//set UVs per-face:
	for (auto const &face : faces) {
		if (face.boundary) continue;

		//come up with a plane perpendicular-ish to the face:
		Vec3 n = face.normal();
		Vec3 p1;
		if (std::abs(n.x) < std::abs(n.y) && std::abs(n.x) < std::abs(n.z)) {
			p1 = Vec3(1.0f, 0.0f, 0.0f);
		} else if (std::abs(n.y) < std::abs(n.z)) {
			p1 = Vec3(0.0f, 1.0f, 0.0f);
		} else {
			p1 = Vec3(0.0f, 0.0f, 1.0f);
		}
		p1 = (p1 - dot(p1, n) * n).unit();
		Vec3 p2 = cross(n, p1);

		//find bounds of face on plane:
		Vec2 min = Vec2(std::numeric_limits< float >::infinity(), std::numeric_limits< float >::infinity());
		Vec2 max = Vec2(-std::numeric_limits< float >::infinity(), -std::numeric_limits< float >::infinity());
		HalfedgeRef v = face.halfedge;
		do {
			Vec2 pt = Vec2(dot(p1, v->vertex->position), dot(p2, v->vertex->position));
			min = hmin(min, pt);
			max = hmax(max, pt);
			v = v->next;
		} while (v != face.halfedge);

		//set corner uvs based on position within bounds:
		do {
			Vec2 pt = Vec2(dot(p1, v->vertex->position), dot(p2, v->vertex->position));
			v->corner_uv = Vec2(
				(pt.x - min.x) / (max.x - min.x),
				(pt.y - min.y) / (max.y - min.y)
			);
			v = v->next;
		} while (v != face.halfedge);
	}
}

/*
 * set_corner_uvs_project: set uv coordinates to map texture by projection to a plane
 */
void Halfedge_Mesh::set_corner_uvs_project(Vec3 origin, Vec3 u_axis, Vec3 v_axis) {

	u_axis /= u_axis.norm_squared();
	v_axis /= v_axis.norm_squared();

	for (auto &halfedge : halfedges) {
		if (halfedge.face->boundary) {
			halfedge.corner_uv = Vec2(0.0f, 0.0f);
		} else {
			halfedge.corner_uv = Vec2(
				dot(halfedge.vertex->position - origin, u_axis),
				dot(halfedge.vertex->position - origin, v_axis)
			);
		}
	}
}<|MERGE_RESOLUTION|>--- conflicted
+++ resolved
@@ -25,11 +25,7 @@
 	if(f->boundary){
 		f++;
 	}
-<<<<<<< HEAD
 	for (uint32_t x = 0 ; x < FaceNum; x++) {
-=======
-	for (u_int32_t x = 0 ; x < FaceNum; x++) {
->>>>>>> e6a18966
 		HalfedgeRef h = f->halfedge;
 		VertexRef v = h->vertex;
 
@@ -96,11 +92,7 @@
 			if(j != 0){
 				hSet->next = tSet;
 			}
-<<<<<<< HEAD
 			tSet = hSet->twin;
-=======
-			HalfedgeRef tSet = hSet->twin;
->>>>>>> e6a18966
 			hSet = tSet->next->next;
 		}
 		hSet->next = tSet;
@@ -121,11 +113,13 @@
 	std::unordered_map< FaceCRef, Vec3 > face_vertex_positions;
 
 	//A2G2: linear subdivision
+
 	// For every vertex, assign its current position to vertex_positions[v]:
 	for(VertexCRef v = vertices.begin(); v != vertices.end(); v++){
 		vertex_positions[v] = v->position;
 	}
 
+	// For every edge, assign the midpoint of its adjacent vertices to edge_vertex_positions[e]:
 	// For every edge, assign the midpoint of its adjacent vertices to edge_vertex_positions[e]:
 	// (you may wish to investigate the helper functions of Halfedge_Mesh::Edge)
 	for(EdgeCRef e = edges.begin(); e != edges.end(); e++){
@@ -133,12 +127,37 @@
 		HalfedgeRef t = h->twin;
 		VertexRef vh = h->vertex;
 		VertexRef vt = t->vertex;
+	for(EdgeCRef e = edges.begin(); e != edges.end(); e++){
+		HalfedgeRef h = e->halfedge;
+		HalfedgeRef t = h->twin;
+		VertexRef vh = h->vertex;
+		VertexRef vt = t->vertex;
 
 		edge_vertex_positions[e] = 0.5f * (vh->position + vt->position);
 	}
-
+		edge_vertex_positions[e] = 0.5f * (vh->position + vt->position);
+	}
+
+	// For every *non-boundary* face, assign the centroid (i.e., arithmetic mean) to face_vertex_positions[f]:
 	// For every *non-boundary* face, assign the centroid (i.e., arithmetic mean) to face_vertex_positions[f]:
 	// (you may wish to investigate the helper functions of Halfedge_Mesh::Face)
+	for(FaceCRef f = faces.begin(); f != faces.end(); f++){
+		if(f->boundary){
+			continue;
+		}
+		HalfedgeRef h = f->halfedge;
+		Vec3 pSum = Vec3(0.0f, 0.0f, 0.0f);
+		uint32_t num = 0;
+		HalfedgeRef hIndex = h;
+		do{
+			VertexRef v = hIndex->vertex;
+			pSum += v->position;
+			num++;
+			hIndex = hIndex->next;
+		}while(hIndex != h);
+
+		face_vertex_positions[f] = pSum / (float)num;
+	}
 	for(FaceCRef f = faces.begin(); f != faces.end(); f++){
 		if(f->boundary){
 			continue;
@@ -177,6 +196,23 @@
 	//A2G3: Catmull-Clark Subdivision
 
 	// Faces
+	for(FaceCRef f = faces.begin(); f != faces.end(); f++){
+		if(f->boundary){
+			continue;
+		}
+		HalfedgeRef h = f->halfedge;
+		Vec3 pSum = Vec3(0.0f, 0.0f, 0.0f);
+		uint32_t num = 0;
+		HalfedgeRef hIndex = h;
+		do{
+			VertexRef v = hIndex->vertex;
+			pSum += v->position;
+			num++;
+			hIndex = hIndex->next;
+		}while(hIndex != h);
+
+		face_vertex_positions[f] = pSum / (float)num;
+	}
 	for(FaceCRef f = faces.begin(); f != faces.end(); f++){
 		if(f->boundary){
 			continue;
